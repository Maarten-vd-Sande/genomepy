--- conflicted
+++ resolved
@@ -5,10 +5,6 @@
 import norns
 import random
 import re
-<<<<<<< HEAD
-=======
-from collections.abc import Iterable
->>>>>>> c96b3c45
 
 from appdirs import user_config_dir
 from collections.abc import Iterable
