--- conflicted
+++ resolved
@@ -6,16 +6,10 @@
 
 Easily install and use genomes in Python and elsewhere!
 
-<<<<<<< HEAD
-## Installation 
-
-### Python 2
-=======
 The goal is to have a _simple_ and _straightforward_ way to download and use genomic sequences. 
 Currently, genomepy supports UCSC, Ensembl and NCBI. 
 
 ## Installation
->>>>>>> 5e1f0a54
 
 Via pip, for now.
 
@@ -23,25 +17,6 @@
 $ pip install genomepy
 ```
 
-<<<<<<< HEAD
-### Python 3
-
-Please note, this version of genomepy currently does not work for Python 3 due to a bug in my code. 
-For now, you can either use Python 2 or install the development version:
-
-Installation of (unstable) development branch:
-```
-$ pip install git+https://github.com/simonvh/norns.git@develop
-$ pip install git+https://github.com/simonvh/genomepy.git@develop
-```
-
-Please note: there is a small change in this version, which is where the genome files will be stored. Instead of providing this at the command line it's specified in the config file  `~/.config/genomepy/genomepy.yaml`:
-
-```
-genome_path: ~/genomes
-```
-
-=======
 ## Configuration
 
 By default genomes will be saved in `~/.local/share/genomes`. 
@@ -53,7 +28,6 @@
 ```
 
 The genome directory can also be explicitly specified in both the Python API as well as on the command-line.
->>>>>>> 5e1f0a54
 
 ## Usage
 
